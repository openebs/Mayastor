--- conflicted
+++ resolved
@@ -2,10 +2,7 @@
     bdev::nexus::nexus_bdev::nexus_lookup,
     core::{Bdev, BdevHandle, CoreError, DmaBuf, DmaError, Reactors},
 };
-<<<<<<< HEAD
-=======
 use crossbeam::channel::{unbounded, Receiver, Sender};
->>>>>>> 2f75e8f1
 use snafu::{ResultExt, Snafu};
 
 #[derive(Debug, Snafu)]
@@ -21,11 +18,7 @@
     IoError { source: CoreError, bdev: String },
 }
 
-<<<<<<< HEAD
-#[derive(Debug, PartialEq)]
-=======
 #[derive(Debug, PartialEq, Copy, Clone)]
->>>>>>> 2f75e8f1
 pub enum RebuildState {
     Pending,
     Running,
@@ -46,12 +39,8 @@
     current: u64,
     segment_size_blks: u64,
     copy_buffer: DmaBuf,
-<<<<<<< HEAD
-    complete: fn(String, String) -> (),
-=======
     complete_fn: fn(String, String) -> (),
     pub complete_chan: (Sender<RebuildState>, Receiver<RebuildState>),
->>>>>>> 2f75e8f1
     pub state: RebuildState,
 }
 
@@ -59,11 +48,7 @@
 
 pub trait RebuildActions {
     fn stats(&self) -> Option<RebuildStats>;
-<<<<<<< HEAD
-    fn start(&mut self);
-=======
     fn start(&mut self) -> Receiver<RebuildState>;
->>>>>>> 2f75e8f1
     fn stop(&mut self);
     fn pause(&mut self);
     fn resume(&mut self);
@@ -76,11 +61,7 @@
         destination: String,
         start: u64,
         end: u64,
-<<<<<<< HEAD
-        complete: fn(String, String) -> (),
-=======
         complete_fn: fn(String, String) -> (),
->>>>>>> 2f75e8f1
     ) -> Result<RebuildTask, RebuildError> {
         let source_hdl =
             BdevHandle::open(&source, false, false).context(NoBdevHandle {
@@ -119,12 +100,8 @@
             block_size,
             segment_size_blks,
             copy_buffer,
-<<<<<<< HEAD
-            complete,
-=======
             complete_fn,
             complete_chan: unbounded::<RebuildState>(),
->>>>>>> 2f75e8f1
             state: RebuildState::Pending,
         })
     }
@@ -172,26 +149,6 @@
             .context(IoError {
                 bdev: &self.source,
             })?;
-<<<<<<< HEAD
-
-        self.destination_hdl
-            .write_at(self.current * self.block_size, &self.copy_buffer)
-            .await
-            .context(IoError {
-                bdev: &self.destination,
-            })?;
-
-        self.current += self.segment_size_blks;
-        Ok(())
-    }
-
-    fn send_complete(&self) {
-        self.stats();
-        let complete = self.complete;
-        complete(self.nexus_name.clone(), self.destination.clone());
-    }
-
-=======
 
         self.destination_hdl
             .write_at(self.current * self.block_size, &self.copy_buffer)
@@ -212,7 +169,6 @@
         }
     }
 
->>>>>>> 2f75e8f1
     fn validate(source: &Bdev, destination: &Bdev) -> bool {
         !(source.size_in_bytes() != destination.size_in_bytes()
             || source.block_len() != destination.block_len())
@@ -233,17 +189,11 @@
     // todo: ideally we'd want the nexus out of here but sadly rust does not yet
     // support async trait's
     // the course of action might just be not using traits
-<<<<<<< HEAD
-    fn start(&mut self) {
-        let nexus = self.nexus_name.clone();
-        let destination = self.destination.clone();
-=======
     fn start(&mut self) -> Receiver<RebuildState> {
         let nexus = self.nexus_name.clone();
         let destination = self.destination.clone();
         let complete_receiver = self.complete_chan.clone().1;
 
->>>>>>> 2f75e8f1
         Reactors::current().send_future(async move {
             let nexus = match nexus_lookup(&nexus) {
                 Some(nexus) => nexus,
@@ -268,10 +218,7 @@
 
             task.run().await;
         });
-<<<<<<< HEAD
-=======
         complete_receiver
->>>>>>> 2f75e8f1
     }
     fn stop(&mut self) {
         todo!("stop the rebuild task");
