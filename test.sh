--- conflicted
+++ resolved
@@ -2,7 +2,6 @@
 set -euxo pipefail
 export PATH=$PATH:${HOME}/.cargo/bin
 cargo build --all
-<<<<<<< HEAD
 ( cd jsonrpc && cargo test )
 ( cd mayastor && cargo test -- --test-threads=1 )
 ( cd mayastor-test && npm install && ./node_modules/mocha/bin/mocha test_cli.js )
@@ -11,12 +10,4 @@
 ( cd mayastor-test && ./node_modules/mocha/bin/mocha test_csi.js )
 ( cd mayastor-test && ./node_modules/mocha/bin/mocha test_nexus.js )
 ( cd mayastor-test && TEST_PORT=10125 ./node_modules/mocha/bin/mocha test_nexus.js )
-=======
-pushd jsonrpc && cargo test && popd
-pushd mayastor && cargo test -- --test-threads=1 && popd
-pushd mayastor-test && npm install && ./node_modules/mocha/bin/mocha test_cli.js && popd
-pushd mayastor-test && ./node_modules/mocha/bin/mocha test_replica.js && popd
-pushd mayastor-test && ./node_modules/mocha/bin/mocha test_csi.js && popd
-pushd mayastor-test && ./node_modules/mocha/bin/mocha test_nexus.js && popd
-pushd mayastor-test && ./node_modules/mocha/bin/mocha test_rebuild.js && popd
->>>>>>> 8cad0256
+( cd mayastor-test && ./node_modules/mocha/bin/mocha test_rebuild.js )